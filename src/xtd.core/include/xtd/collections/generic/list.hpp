--- conflicted
+++ resolved
@@ -1088,35 +1088,7 @@
         bool is_read_only() const noexcept override {return false;}
         bool is_synchronized() const noexcept override {return false;}
         const xtd::object& sync_root() const noexcept override {return data_->sync_root;}
-<<<<<<< HEAD
 
-=======
-        
-        typename __xtd_raw_array_data__<value_type>::const_iterator to_const_base_type_iterator(const_iterator value) const noexcept {
-          return ilist<type_t>::to_const_iterator(value, self_, data_->items);
-        }
-        
-        const_iterator to_const_type_iterator(typename __xtd_raw_array_data__<value_type>::const_iterator value) const noexcept {
-          return ilist<type_t>::to_const_iterator(value, data_->items, self_);
-        }
-        
-        typename __xtd_raw_array_data__<value_type>::const_iterator to_base_type_iterator(const_iterator value) const noexcept {
-          return ilist<type_t>::to_iterator(value, self_, data_->items);
-        }
-        
-        typename __xtd_raw_array_data__<value_type>::iterator to_base_type_iterator(iterator value) noexcept {
-          return ilist<type_t>::to_iterator(value, self_, data_->items);
-        }
-        
-        const_iterator to_type_iterator(typename __xtd_raw_array_data__<value_type>::const_iterator value) const noexcept {
-          return ilist<type_t>::to_iterator(value, data_->items, self_);
-        }
-        
-        iterator to_type_iterator(typename __xtd_raw_array_data__<value_type>::iterator value) noexcept {
-          return ilist<type_t>::to_iterator(value, data_->items, self_);
-        }
-        
->>>>>>> 7f193566
         struct list_data {
           __xtd_raw_array_data__<value_type> items;
           xtd::object sync_root;
