--- conflicted
+++ resolved
@@ -33,13 +33,8 @@
       bool empty() const noexcept;
       /// @endcond
 
-<<<<<<< HEAD
-      /// @brief Gets underlying cripted data.
-      /// @return The underlying cripted data.
-=======
       /// @brief Gets underlying encrypted data.
       /// @return The underlying encrypted data.
->>>>>>> 52d8aebf
       intptr_t data() const noexcept;
       
       /// @brief Gets underlying encrypted data size.
