--- conflicted
+++ resolved
@@ -34,11 +34,11 @@
   __init_process_message_box_message__() {
     xtd::diagnostics::process::message_box_message_ = {*this, &__init_process_message_box_message__::__show_message_box__};
   }
-  
+
   void __show_message_box__(const ustring& file_name) {
     xtd::forms::message_box::show(ustring::format("{} cannot find '{}'. Make sure you typed the name correctly, and try again.", xtd::environment::os_version().name(), file_name), file_name, xtd::forms::message_box_buttons::ok, xtd::forms::message_box_icon::error);
   }
-  
+
   void __force_compiler_optimizer_to_create_object__() {
   }
 };
@@ -56,23 +56,19 @@
 namespace {
   using message_filter_ref = std::reference_wrapper<imessage_filter>;
   using message_filter_collection = std::vector<message_filter_ref>;
-  
+
   static message_filter_collection message_filters;
-  
+
   bool message_filter_proc(intptr hwnd, int32 msg, intptr wparam, intptr lparam, intptr handle) {
     auto current_control = control::from_handle(hwnd);
-<<<<<<< HEAD
-    if (current_control.has_value() && (current_control.value().get().name() == __xtd_default_form_name__() || current_control.value().get().name() == __xtd_default_text_box_name__())) return true;
-=======
-    if (current_control.has_value() && (current_control.value().get().name() == "9f5767d6-7a21-4ebe-adfe-2427b2024a55" || current_control.value().get().name() == "d014d407-851c-49c1-a343-3380496a639a")) return false;
->>>>>>> 0e0df1cc
+    if (current_control.has_value() && (current_control.value().get().name() == __xtd_default_form_name__() || current_control.value().get().name() == __xtd_default_text_box_name__())) return false;
 
     for (auto message_filter : message_filters)
       if (message_filter.get().pre_filter_message(xtd::forms::message::create(hwnd, msg, wparam, lparam, 0, handle))) return true;
 
     for (auto open_form : application::open_forms())
       if (open_form.get().pre_process_message(xtd::forms::message::create(hwnd, msg, wparam, lparam, 0, handle))) return true;
-    
+
     return false;
   }
 }
@@ -158,7 +154,7 @@
   for (auto control : control::top_level_controls_)
     forms.push_back(static_cast<form&>(control.get()));
   return forms;
-  
+
   /*
   auto forms = form_collection {};
   for (intptr handle : native::application::open_forms()) {
@@ -347,7 +343,7 @@
   native::application::register_message_filter(delegate<bool(intptr, int32, intptr, intptr, intptr)>(message_filter_proc));
   native::application::register_thread_exception(delegate<bool()>(on_app_thread_exception));
   native::application::register_wnd_proc(delegate<intptr(intptr, int32, intptr, intptr, intptr)>(application::wnd_proc_));
-  
+
   application::message_loop_ = true;
   if (context.main_form().has_value()) context.main_form().value().get().show();
   native::application::run();
@@ -366,10 +362,10 @@
     open_form.get().on_form_closing(closing_args);
     if (closing_args.cancel()) return false;
   }
-  
+
   for (auto open_form : application::open_forms())
     open_form.get().on_form_closed(form_closed_event_args {});
-    
+
   return true;
 }
 
@@ -423,7 +419,7 @@
     raise_idle_ = false;
   }
   if (!idle.is_empty()) native::application::do_idle();
-  
+
   for (auto form : open_forms())
     form.get().wnd_proc(message);
 }
