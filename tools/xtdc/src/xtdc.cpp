--- conflicted
+++ resolved
@@ -15,13 +15,13 @@
   public:
     static auto main(const argument_collection& args) {
       console::output_code_page(65001);
-      
+
       if (args.size() == 0) {
         write_line_error("No parameters.");
         console::write_line(string::join("\n", get_help()));
         return EXIT_FAILURE;
       }
-      
+
       auto show_floppy = false;
       auto show_help = false;
       auto show_info = false;
@@ -34,10 +34,10 @@
         console::write_line(string::join("\n", get_help()));
         return EXIT_FAILURE;
       }
-      
+
       return run_commands(show_floppy, show_help, show_info, show_version, invalid_option, command_args);
     }
-    
+
   private:
     static list<string> get_floppy() noexcept {
       static auto floppy_quotes = array {
@@ -88,7 +88,7 @@
         "Floppy: the original proof that good things last.",
         "Even in a digital age, Floppy’s got soul.",
       };
-      
+
       return {
         u8"████████████████████████████████████████████████████████████",
         u8"██████████████████████████████░░░░░░░░░░░░░░░░░░░░░░░░░░░░██████",
@@ -126,7 +126,7 @@
         string::format(u8"[💾 Floppy] - {}", floppy_quotes[xtd::random {}.next(floppy_quotes.length())]),
       };
     }
-    
+
     static list<string> get_help() noexcept {
       return {
         "",
@@ -136,7 +136,7 @@
         "  -i, --info       Display information.",
         "  -v, --version    Display version in use.",
         "  -h, --help       Display help.",
-        
+
         "",
         "command:",
         "  new              Initializes project.",
@@ -161,7 +161,7 @@
         "",
       };
     }
-    
+
     static list<string> get_add_help() noexcept {
       return {
         "Add new project to project.",
@@ -196,7 +196,7 @@
         "    xtdc add --help",
       };
     }
-    
+
     static list<string> get_build_help() noexcept {
       return {
         "Builds a project.",
@@ -219,7 +219,7 @@
         "    xtdc build --help"
       };
     }
-    
+
     static list<string> get_clean_help() noexcept {
       return {
         "Clean build output(s).",
@@ -240,7 +240,7 @@
         "    xtdc clean --help",
       };
     }
-    
+
     static list<string> get_generate_help() noexcept {
       return {
         "Generate project.",
@@ -275,7 +275,7 @@
         "    xtdc generate --help",
       };
     }
-    
+
     static list<string> get_install_help() noexcept {
       return {
         "Install a project.",
@@ -296,7 +296,7 @@
         "    xtdc install --help",
       };
     }
-    
+
     static list<string> get_open_help() noexcept {
       return {
         "Open a project in default ide.",
@@ -317,8 +317,8 @@
         "    xtdc open --help",
       };
     }
-    
-    
+
+
     static list<string> get_update_help() noexcept {
       return {
         "Regenrates a project.",
@@ -339,7 +339,7 @@
         "    xtdc update --help",
       };
     }
-    
+
     static list<string> get_run_help() noexcept {
       return {
         "Compiles and immediately executes a project.",
@@ -363,7 +363,7 @@
         "    xtdc run --help",
       };
     }
-    
+
     static list<string> get_targets_help() noexcept {
       return {
         "List project targets.",
@@ -382,7 +382,7 @@
         "    xtdc list --help",
       };
     }
-    
+
     static list<string> get_test_help() noexcept {
       return {
         "Runs unit tests using the test runner specified in the project.",
@@ -403,7 +403,7 @@
         "    xtdc test --help",
       };
     }
-    
+
     static list<string> get_uninstall_help() noexcept {
       return {
         "Uninstall a project.",
@@ -424,7 +424,7 @@
         "    xtdc uninstall --help",
       };
     }
-    
+
     static list<string> get_info() noexcept {
       return {
         "",
@@ -451,7 +451,7 @@
         "",
       };
     }
-    
+
     static string get_xtd_version() noexcept {
       auto result = string::format("xtd Framework:{}", environment::new_line());
       for (auto library : environment::xtd_libraries()) {
@@ -463,15 +463,15 @@
       }
       return result;
     }
-    
+
     static string get_version() noexcept {
       return string::format("xtdc version {}, (c) {:L} by Gammasoft", get_version_number(), xtd::date_time::now());
     }
-    
+
     static string get_version_number() noexcept {
       return environment::version().to_string();
     }
-    
+
     static int add(const list<string>& args) {
       auto show_help = false;
       string invalid_option;
@@ -485,16 +485,16 @@
         console::write_line(string::join("\n", get_add_help()));
         return EXIT_FAILURE;
       }
-      
+
       if (show_help) {
         console::write_line(string::join("\n", get_add_help()));
         return EXIT_SUCCESS;
       }
-      
+
       if (type.empty()) type = "gui";
       if (sdk.empty()) sdk = "xtd";
       if (name.empty()) name = get_project_name_from_path(path);
-      
+
       if (name.empty()) {
         write_line_error("The name is empty.");
         return EXIT_FAILURE;
@@ -507,7 +507,7 @@
         write_line_error("The size of the name is invalid, the size must be less than or equal to 128.");
         return EXIT_FAILURE;
       }
-      
+
       xtdc_command::project_type project_type = std::map<string, xtdc_command::project_type> {{"sln", project_type::blank_solution}, {"gui", project_type::gui}, {"console", project_type::console}, {"sharedlib", project_type::shared_library}, {"staticlib", project_type::static_library}, {"test", project_type::unit_test_application}} [type];
       xtdc_command::project_sdk project_sdk = std::map<string, xtdc_command::project_sdk> {{"none", xtdc_command::project_sdk::none}, {"catch2", xtdc_command::project_sdk::catch2}, {"cocoa", xtdc_command::project_sdk::cocoa}, {"fltk", xtdc_command::project_sdk::fltk}, {"gtest", xtdc_command::project_sdk::gtest}, {"gtk+2", xtdc_command::project_sdk::gtk2}, {"gtk+3", xtdc_command::project_sdk::gtk3}, {"gtk+4", xtdc_command::project_sdk::gtk4}, {"gtkmm", xtdc_command::project_sdk::gtkmm}, {"qt5", xtdc_command::project_sdk::qt5}, {"qt6", xtdc_command::project_sdk::qt6}, {"win32", xtdc_command::project_sdk::win32}, {"winforms", xtdc_command::project_sdk::winforms}, {"wpf", xtdc_command::project_sdk::wpf}, {"wxwidgets", xtdc_command::project_sdk::wxwidgets}, {"xtd", xtdc_command::project_sdk::xtd}, {"xtd_c", xtdc_command::project_sdk::xtd_c}} [sdk];
       xtdc_command::project_language project_language = std::map<string, xtdc_command::project_language> {{"cocoa", xtdc_command::project_language::objectivec}, {"fltk", xtdc_command::project_language::cpp}, {"gtk+2", xtdc_command::project_language::cpp}, {"gtk+3", xtdc_command::project_language::cpp}, {"gtk+4", xtdc_command::project_language::cpp}, {"gtkmm", xtdc_command::project_language::cpp}, {"qt5", xtdc_command::project_language::cpp}, {"qt6", xtdc_command::project_language::cpp}, {"win32", xtdc_command::project_language::cpp}, {"winforms", xtdc_command::project_language::csharp}, {"wpf", xtdc_command::project_language::csharp}, {"wxwidgets", xtdc_command::project_language::cpp}, {"xtd", xtdc_command::project_language::cpp}, {"xtd_c", xtdc_command::project_language::c}, {"c++", xtdc_command::project_language::cpp}, {"cpp", xtdc_command::project_language::cpp}, {"c", xtdc_command::project_language::c}, {"c#", xtdc_command::project_language::csharp}, {"csharp", xtdc_command::project_language::csharp}, {"objective-c", xtdc_command::project_language::objectivec}, {"objectivec", xtdc_command::project_language::objectivec}} [sdk];
@@ -524,7 +524,7 @@
       }
       return status == operation_status::success ? EXIT_SUCCESS : EXIT_FAILURE;
     }
-    
+
     static int build(const list<string>& args) {
       auto show_help = false;
       string invalid_option;
@@ -542,7 +542,7 @@
         console::write_line(string::join("\n", get_build_help()));
         return EXIT_SUCCESS;
       }
-      
+
       auto sw = stopwatch::start_new();
       auto status = project_management(get_project_full_path_from_path(path)).build(target, clean_first, release);
       switch (status) {
@@ -555,7 +555,7 @@
       console::write_line("Time Elapsed {0}{1:H}:{1:M}:{1:S}.{1:L}", sw.elapsed().days() ? string::format("{d}.", sw.elapsed().days()) : "", sw.elapsed());
       return status == operation_status::success ? EXIT_SUCCESS : EXIT_FAILURE;
     }
-    
+
     static int clean(const list<string>& args) {
       auto show_help = false;
       string invalid_option;
@@ -571,7 +571,6 @@
         console::write_line(string::join("\n", get_clean_help()));
         return EXIT_SUCCESS;
       }
-<<<<<<< HEAD
 
       auto status = project_management(get_project_full_path_from_path(path)).clean(release);
       switch (status) {
@@ -580,14 +579,8 @@
         default: write_line_error("\n** CLEAN FAILED **\n"); break;
       }
       return status == operation_status::success ? EXIT_SUCCESS : EXIT_FAILURE;
-=======
-      
-      auto result = project_management(get_project_full_path_from_path(path)).clean(release);
-      if (!result.empty()) console::write_line(result);
-      return EXIT_SUCCESS;
->>>>>>> 96d5e61e
-    }
-    
+    }
+
     static int generate(const list<string>& args) {
       auto show_help = false;
       string invalid_option;
@@ -608,7 +601,7 @@
       if (type.empty()) type = "gui";
       if (sdk.empty()) sdk = "xtd";
       if (name.empty()) name = get_project_name_from_path(path);
-      
+
       if (name.empty()) {
         console::write_line("The name is empty.");
         return EXIT_FAILURE;
@@ -621,19 +614,19 @@
         console::write_line("The size of the name is invalid, the size must be less than or equal to 128.");
         return EXIT_FAILURE;
       }
-      
+
       xtdc_command::project_type project_type = std::map<string, xtdc_command::project_type> {{"sln", project_type::blank_solution}, {"gui", project_type::gui}, {"console", project_type::console}, {"sharedlib", project_type::shared_library}, {"staticlib", project_type::static_library}, {"test", project_type::unit_test_application}} [type];
       xtdc_command::project_sdk project_sdk = std::map<string, xtdc_command::project_sdk> {{"none", xtdc_command::project_sdk::none}, {"catch2", xtdc_command::project_sdk::catch2}, {"cocoa", xtdc_command::project_sdk::cocoa}, {"fltk", xtdc_command::project_sdk::fltk}, {"gtest", xtdc_command::project_sdk::gtest}, {"gtk+2", xtdc_command::project_sdk::gtk2}, {"gtk+3", xtdc_command::project_sdk::gtk3}, {"gtk+4", xtdc_command::project_sdk::gtk4}, {"gtkmm", xtdc_command::project_sdk::gtkmm}, {"qt5", xtdc_command::project_sdk::qt5}, {"qt6", xtdc_command::project_sdk::qt6}, {"win32", xtdc_command::project_sdk::win32}, {"winforms", xtdc_command::project_sdk::winforms}, {"wpf", xtdc_command::project_sdk::wpf}, {"wxwidgets", xtdc_command::project_sdk::wxwidgets}, {"xtd", xtdc_command::project_sdk::xtd}, {"xtd_c", xtdc_command::project_sdk::xtd_c}} [sdk];
       xtdc_command::project_language project_language = std::map<string, xtdc_command::project_language> {{"cocoa", xtdc_command::project_language::objectivec}, {"fltk", xtdc_command::project_language::cpp}, {"gtk+2", xtdc_command::project_language::cpp}, {"gtk+3", xtdc_command::project_language::cpp}, {"gtk+4", xtdc_command::project_language::cpp}, {"gtkmm", xtdc_command::project_language::cpp}, {"qt5", xtdc_command::project_language::cpp}, {"qt6", xtdc_command::project_language::cpp}, {"win32", xtdc_command::project_language::cpp}, {"winforms", xtdc_command::project_language::csharp}, {"wpf", xtdc_command::project_language::csharp}, {"wxwidgets", xtdc_command::project_language::cpp}, {"xtd", xtdc_command::project_language::cpp}, {"xtd_c", xtdc_command::project_language::c}, {"c++", xtdc_command::project_language::cpp}, {"cpp", xtdc_command::project_language::cpp}, {"c", xtdc_command::project_language::c}, {"c#", xtdc_command::project_language::csharp}, {"csharp", xtdc_command::project_language::csharp}, {"objective-c", xtdc_command::project_language::objectivec}, {"objectivec", xtdc_command::project_language::objectivec}} [sdk];
       console::write_line(project_management(get_project_full_path_from_path(path)).generate(name, project_type, project_sdk, project_language));
       return EXIT_SUCCESS;
     }
-    
+
     static int help(const list<string>& args) {
       console::write_line(string::join("\n", get_help()));
       return EXIT_SUCCESS;
     }
-    
+
     static int install(const list<string>& args) {
       auto show_help = false;
       string invalid_option;
@@ -653,7 +646,7 @@
         console::write_line(project_management(get_project_full_path_from_path(path)).install(release));
       return EXIT_SUCCESS;
     }
-    
+
     static int open(const list<string>& args) {
       auto show_help = false;
       string invalid_option;
@@ -673,7 +666,7 @@
         console::write_line(project_management(get_project_full_path_from_path(path)).open(release));
       return EXIT_SUCCESS;
     }
-    
+
     static int update(const list<string>& args) {
       auto show_help = false;
       string invalid_option;
@@ -693,7 +686,7 @@
         console::write_line(project_management(get_project_full_path_from_path(path)).update(target));
       return EXIT_SUCCESS;
     }
-    
+
     static int run(const list<string>& args) {
       auto show_help = false;
       string invalid_option;
@@ -717,7 +710,7 @@
       }
       return EXIT_SUCCESS;
     }
-    
+
     static int targets(const list<string>& args) {
       auto show_help = false;
       string invalid_option;
@@ -739,7 +732,7 @@
       }
       return EXIT_SUCCESS;
     }
-    
+
     static int test(const list<string>& args) {
       auto show_help = false;
       string invalid_option;
@@ -759,7 +752,7 @@
         console::write_line(project_management(get_project_full_path_from_path(path)).test(release));
       return EXIT_SUCCESS;
     }
-    
+
     static int uninstall(const list<string>& args) {
       auto show_help = false;
       string invalid_option;
@@ -779,27 +772,27 @@
         console::write_line(project_management(get_project_full_path_from_path(path)).uninstall(release));
       return EXIT_SUCCESS;
     }
-    
+
     static int documentation(const list<string>& args) {
       process::start(process_start_info {"https://gammasoft71.github.io/xtd/docs/documentation"}.use_shell_execute(true));
       return EXIT_SUCCESS;
     }
-    
+
     static int examples(const list<string>& args) {
       process::start(process_start_info {"https://github.com/gammasoft71/xtd/blob/master/examples/README.md"}.use_shell_execute(true));
       return EXIT_SUCCESS;
     }
-    
+
     static int guide(const list<string>& args) {
       process::start(process_start_info {"https://gammasoft71.github.io/xtd/reference_guides/latest/index.html"}.use_shell_execute(true));
       return EXIT_SUCCESS;
     }
-    
+
     static int web(const list<string>& args) {
       process::start(process_start_info {"https://gammasoft71.github.io/xtd"}.use_shell_execute(true));
       return EXIT_SUCCESS;
     }
-    
+
     static bool process_xtdc_arguments(const list<string>& args, bool& show_floppy, bool& show_help, bool& show_info, bool& show_version, list<string>& command_args, string& invalid_option) {
       for (size_t i = 0; i < args.size(); i += 1) {
         if (args[i] == "-f" || args[i] == "--floppy")
@@ -820,7 +813,7 @@
       }
       return true;
     }
-    
+
     static bool process_add_arguments(const list<string>& args, bool& show_help, string& type, string& name, string& path, string& sdk, string& invalid_option) {
       for (size_t i = 1; i < args.size(); i += 1) {
         if (args[i] == "-h" || args[i] == "--help")
@@ -843,7 +836,7 @@
       }
       return true;
     }
-    
+
     static bool process_build_arguments(const list<string>& args, bool& show_help, bool& clean_first, bool& release, string& target, string& path, string& invalid_option) {
       for (size_t i = 1; i < args.size(); i += 1) {
         if (args[i] == "-h" || args[i] == "--help")
@@ -865,7 +858,7 @@
       }
       return true;
     }
-    
+
     static bool process_clean_arguments(const list<string>& args, bool& show_help, bool& release, string& path, string& invalid_option) {
       for (size_t i = 1; i < args.size(); i += 1) {
         if (args[i] == "-h" || args[i] == "--help")
@@ -883,7 +876,7 @@
       }
       return true;
     }
-    
+
     static bool process_generate_arguments(const list<string>& args, bool& show_help, string& type, string& name, string& path, string& sdk, string& invalid_option) {
       for (size_t i = 1; i < args.size(); i += 1) {
         if (args[i] == "-h" || args[i] == "--help")
@@ -906,7 +899,7 @@
       }
       return true;
     }
-    
+
     static bool process_install_arguments(const list<string>& args, bool& show_help, bool& release, string& path, string& invalid_option) {
       for (size_t i = 1; i < args.size(); i += 1) {
         if (args[i] == "-h" || args[i] == "--help")
@@ -924,7 +917,7 @@
       }
       return true;
     }
-    
+
     static bool process_open_arguments(const list<string>& args, bool& show_help, bool& release, string& path, string& invalid_option) {
       for (size_t i = 1; i < args.size(); i += 1) {
         if (args[i] == "-h" || args[i] == "--help")
@@ -942,7 +935,7 @@
       }
       return true;
     }
-    
+
     static bool process_update_arguments(const list<string>& args, bool& show_help, string& target, string& path, string& invalid_option) {
       for (size_t i = 1; i < args.size(); i += 1) {
         if (args[i] == "-h" || args[i] == "--help")
@@ -958,7 +951,7 @@
       }
       return true;
     }
-    
+
     static bool process_run_arguments(const list<string>& args, bool& show_help, bool& release, bool& no_wait, string& target, string& path, string& invalid_option) {
       for (size_t i = 1; i < args.size(); i += 1) {
         if (args[i] == "-h" || args[i] == "--help")
@@ -980,7 +973,7 @@
       }
       return true;
     }
-    
+
     static bool process_targets_arguments(const list<string>& args, bool& show_help, string& path, string& invalid_option) {
       for (size_t i = 1; i < args.size(); i += 1) {
         if (args[i] == "-h" || args[i] == "--help")
@@ -994,7 +987,7 @@
       }
       return true;
     }
-    
+
     static bool process_test_arguments(const list<string>& args, bool& show_help, bool& release, string& path, string& invalid_option) {
       for (size_t i = 1; i < args.size(); i += 1) {
         if (args[i] == "-h" || args[i] == "--help")
@@ -1012,7 +1005,7 @@
       }
       return true;
     }
-    
+
     static bool process_uninstall_arguments(const list<string>& args, bool& show_help, bool& release, string& path, string& invalid_option) {
       for (size_t i = 1; i < args.size(); i += 1) {
         if (args[i] == "-h" || args[i] == "--help")
@@ -1030,13 +1023,13 @@
       }
       return true;
     }
-    
+
     static int invalid_command(const list<string>& command_args) {
       console::write_line("Invalid command");
       console::write_line(string::join("\n", get_help()));
       return EXIT_FAILURE;
     }
-    
+
     static int run_commands(bool show_floppy, bool show_help, bool show_info, bool show_version, string invalid_option, const list<string>& command_args) {
       if (show_floppy || show_version || show_info || show_help) {
         console::write_line(get_version());
@@ -1051,13 +1044,13 @@
       if (it == commands.end()) return invalid_command(command_args);
       return it->second(command_args);
     }
-    
+
     static void write_error(const string& message) {
       console::foreground_color(console_color::red);
       console::write(message);
       console::reset_color();
     }
-    
+
     static void write_line_error(const string& message) {
       console::foreground_color(console_color::red);
       console::write_line(message);
