/// @file
/// @brief Contains xtd::cdebug object.
#pragma once
#include <iostream>
#include "debug.hpp"

/// @brief The xtd namespace contains all fundamental classes to access Hardware, Os, System, and more.
namespace xtd {
  /// @brief The xtd::diagnostics namespace provides classes that allow you to interact with system processes, event logs, and performance counters.
  namespace diagnostics {
    class debugstreambuf : public std::stringbuf {
    public:
      int sync() override {
#if !defined(NDEBUG) || defined(DEBUG) || defined(TRACE)
        if (!this->str().empty()) {
<<<<<<< HEAD
          xtd::diagnostics::debug::write_line(strings::trim_end(this->str(), {'\n'}));
=======
          xtd::diagnostics::debug::write_line(strings::trim_end(this->str(), '\n'));
>>>>>>> 7eebc11c
          this->str("");
        }
#endif
        return 0;
      }
    };
  }
}<|MERGE_RESOLUTION|>--- conflicted
+++ resolved
@@ -13,11 +13,7 @@
       int sync() override {
 #if !defined(NDEBUG) || defined(DEBUG) || defined(TRACE)
         if (!this->str().empty()) {
-<<<<<<< HEAD
-          xtd::diagnostics::debug::write_line(strings::trim_end(this->str(), {'\n'}));
-=======
           xtd::diagnostics::debug::write_line(strings::trim_end(this->str(), '\n'));
->>>>>>> 7eebc11c
           this->str("");
         }
 #endif
