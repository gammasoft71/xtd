#include <xtd/threading/thread.h>
#include <xtd/threading/interlocked.h>
#include <xtd/diagnostics/stopwatch.h>
#include <xtd/xtd.tunit>
#include <thread>

using namespace xtd::threading;
using namespace xtd::tunit;

namespace xtd::tests {
  class test_class_(thread_tests) {
  public:
    void test_method_(constructor_empty) {
      auto thread = threading::thread {};
      assert::are_equal(threading::thread::invalid_handle, thread.handle(), csf_);
      assert::is_false(thread.is_alive(), csf_);
      assert::is_false(thread.is_background(), csf_);
      assert::is_false(thread.is_thread_pool_thread(), csf_);
      assert::is_false(thread.joinable(), csf_);
      assert::is_zero(thread.managed_thread_id(), csf_);
      assert::is_empty(thread.name(), csf_);
      assert::are_equal(threading::thread::invalid_thread_id, thread.thread_id(), csf_);
      assert::are_equal(thread_priority::normal, thread.priority(), csf_);
      assert::are_equal(thread_state::unstarted, thread.thread_state(), csf_);
    }
    
    void test_method_(constructor_with_empty_thread_start) {
      assert::throws<argument_exception>([]{thread t {thread_start {}};}, csf_);
    }
    
    void test_method_(constructor_with_thread_start_and_negative_max_stack_size) {
      assert::throws<argument_exception>([]{thread t {thread_start {[] {}}, -1};}, csf_);
    }
    
    void test_method_(constructor_with_thread_start) {
      auto thread = threading::thread {thread_start {[] {}}};
      assert::are_equal(threading::thread::invalid_handle, thread.handle(), csf_);
      assert::is_false(thread.is_alive(), csf_);
      assert::is_false(thread.is_background(), csf_);
      assert::is_false(thread.is_thread_pool_thread(), csf_);
      assert::is_false(thread.joinable(), csf_);
      assert::is_not_zero(thread.managed_thread_id(), csf_);
      assert::is_empty(thread.name(), csf_);
      assert::are_equal(thread::invalid_thread_id, thread.thread_id(), csf_);
      assert::are_equal(thread_priority::normal, thread.priority(), csf_);
      assert::are_equal(thread_state::unstarted, thread.thread_state(), csf_);
    }
    
    void test_method_(constructor_with_empty_parameterized_thread_start) {
      assert::throws<argument_exception>([]{thread t {parameterized_thread_start {}};}, csf_);
    }
    
    void test_method_(constructor_with_parameterized_thread_start_and_negative_max_stack_size) {
      assert::throws<argument_exception>([]{thread t {parameterized_thread_start {[](std::any) {}}, -1};}, csf_);
    }
    
    void test_method_(constructor_with_parameterized_thread_start) {
      auto thread = threading::thread {parameterized_thread_start {[](std::any) {}}};
      assert::are_equal(threading::thread::invalid_handle, thread.handle(), csf_);
      assert::is_false(thread.is_alive(), csf_);
      assert::is_false(thread.is_background(), csf_);
      assert::is_false(thread.is_thread_pool_thread(), csf_);
      assert::is_false(thread.joinable(), csf_);
      assert::is_not_zero(thread.managed_thread_id(), csf_);
      assert::is_empty(thread.name(), csf_);
      assert::are_equal(threading::thread::invalid_thread_id, thread.thread_id(), csf_);
      assert::are_equal(thread_priority::normal, thread.priority(), csf_);
      assert::are_equal(thread_state::unstarted, thread.thread_state(), csf_);
    }
    
    void test_method_(main_as_current_thread) {
      auto thread = threading::thread::current_thread();
      assert::are_not_equal(threading::thread::invalid_handle, thread.handle(), csf_);
      assert::is_true(thread.is_alive(), csf_);
      assert::is_false(thread.is_background(), csf_);
      assert::is_false(thread.is_thread_pool_thread(), csf_);
      assert::is_true(thread.joinable(), csf_);
      assert::are_equal(1, thread.managed_thread_id(), csf_);
      assert::is_empty(thread.name(), csf_);
      assert::are_not_equal(threading::thread::invalid_thread_id, thread.thread_id(), csf_);
      assert::are_equal(thread_priority::normal, thread.priority(), csf_);
      assert::are_equal(thread_state::running, thread.thread_state(), csf_);
    }
    
    void test_method_(std_thread_as_current_thread) {
      bool thread_ran = false;
      auto thread = std::thread {[&] {
        thread_ran = true;
        auto thread = threading::thread::current_thread();
        assert::are_not_equal(threading::thread::invalid_handle, thread.handle(), csf_);
        assert::is_true(thread.is_alive(), csf_);
        assert::is_true(thread.is_background(), csf_);
        assert::is_false(thread.is_thread_pool_thread(), csf_);
        assert::is_false(thread.joinable(), csf_);
        assert::are_equal(0, thread.managed_thread_id(), csf_);
        assert::is_empty(thread.name(), csf_);
        assert::are_not_equal(threading::thread::invalid_thread_id, thread.thread_id(), csf_);
        assert::are_equal(thread_priority::normal, thread.priority(), csf_);
        assert::are_equal(thread_state::running | thread_state::background, thread.thread_state(), csf_);
      }};
      if (thread.joinable()) thread.join();
      assert::is_true(thread_ran, csf_);
    }
    
    void test_method_(xtd_threading_as_current_thread) {
      bool thread_ran = false;
      auto thread = threading::thread {thread_start {[&] {
        thread_ran = true;
        auto thread = threading::thread::current_thread();
        assert::are_not_equal(threading::thread::invalid_handle, thread.handle(), csf_);
        assert::is_true(thread.is_alive(), csf_);
        assert::is_false(thread.is_background(), csf_);
        assert::is_false(thread.is_thread_pool_thread(), csf_);
        assert::is_true(thread.joinable(), csf_);
        assert::are_not_equal(0, thread.managed_thread_id(), csf_);
        assert::are_not_equal(1, thread.managed_thread_id(), csf_);
        assert::is_empty(thread.name(), csf_);
        assert::are_not_equal(threading::thread::invalid_thread_id, thread.thread_id(), csf_);
        assert::are_equal(thread_priority::normal, thread.priority(), csf_);
        assert::are_equal(thread_state::running, thread.thread_state(), csf_);
      }}};
      thread.start();
      if (thread.joinable()) thread.join();
      assert::is_true(thread_ran, csf_);
    }
    
    void test_method_(handle) {
      assert::is_not_zero(threading::thread::current_thread().handle(), csf_);
      assert::are_not_equal(threading::thread::invalid_handle, threading::thread::current_thread().thread_id(), csf_);
      auto thread = threading::thread {thread_start {[] {thread::sleep(2);}}};
      assert::are_equal(threading::thread::invalid_handle, thread.handle(), csf_);
      auto thread2 = threading::thread {thread_start {[] {thread::sleep(2);}}};
      assert::are_equal(threading::thread::invalid_handle, thread2.handle(), csf_);
      thread.start();
      assert::are_not_equal(threading::thread::invalid_handle, thread.handle(), csf_);
      thread2.start();
      assert::are_not_equal(threading::thread::invalid_handle, thread2.handle(), csf_);
      assert::are_not_equal(thread.thread_id(), thread2.handle(), csf_);
    }

    void test_method_(is_alive) {
      auto thread = threading::thread {thread_start {[] {thread::sleep(2);}}};
      assert::is_false(thread.is_alive(), csf_);
      thread.start();
      assert::is_true(thread.is_alive());
      thread.join();
      assert::is_false(thread.is_alive(), csf_);
    }
    
    void test_method_(is_background) {
      auto thread = threading::thread {thread_start {[] {thread::sleep(2);}}};
      assert::is_false(thread.is_background(), csf_);
      thread.is_background(true);
      assert::is_true(thread.is_background(), csf_);
      thread.is_background(false);
      assert::is_false(thread.is_background(), csf_);
    }
    
    void test_method_(is_main_thread) {
      assert::is_true(threading::thread::current_thread().is_main_thread(), csf_);
      auto thread = threading::thread {thread_start {[] {thread::sleep(2);}}};
      thread.start();
      assert::is_false(thread.is_main_thread(), csf_);
    }
    
    void test_method_(is_thread_pool_thread) {
      assert::is_false(threading::thread::current_thread().is_thread_pool_thread(), csf_);
      auto thread = threading::thread {thread_start {[] {thread::sleep(2);}}};
      thread.start();
      assert::is_false(thread.is_thread_pool_thread(), csf_);
    }
    
    void test_method_(joinable) {
      auto thread = threading::thread {thread_start {[] {thread::sleep(2);}}};
      assert::is_false(thread.joinable(), csf_);
      thread.start();
      assert::is_true(thread.joinable(), csf_);
      thread.join();
      assert::is_false(thread.joinable(), csf_);
    }
    
    void test_method_(managed_thread_id) {
      assert::are_equal(1, threading::thread::current_thread().managed_thread_id(), csf_);
      auto thread = threading::thread {thread_start {[] {thread::sleep(2);}}};
      auto thread2 = threading::thread {thread_start {[] {thread::sleep(2);}}};
      assert::is_greater(thread.managed_thread_id(), 1, csf_);
      assert::are_equal(thread.managed_thread_id() + 1, thread2.managed_thread_id(), csf_);
    }
    
    void test_method_(name) {
      auto thread = threading::thread {thread_start {[] {
        threading::thread::current_thread().name("other");
        assert::are_equal("other", threading::thread::current_thread().name(), csf_);

      }}};
      assert::is_empty(thread.name(), csf_);
      thread.name("thread");
      assert::are_equal("thread", thread.name(), csf_);
      thread.start();
      thread.join();
      assert::are_equal("other", thread.name(), csf_);
    }
    
    void test_method_(priority) {
      auto thread = threading::thread {thread_start {[] {
        assert::are_equal(thread_priority::normal, threading::thread::current_thread().priority(), csf_);
        threading::thread::current_thread().priority(xtd::threading::thread_priority::lowest);
        assert::are_equal(thread_priority::lowest, threading::thread::current_thread().priority(), csf_);
        threading::thread::current_thread().priority(xtd::threading::thread_priority::below_normal);
        assert::are_equal(thread_priority::below_normal, threading::thread::current_thread().priority(), csf_);
        threading::thread::current_thread().priority(xtd::threading::thread_priority::above_normal);
        assert::are_equal(thread_priority::above_normal, threading::thread::current_thread().priority(), csf_);
        threading::thread::current_thread().priority(xtd::threading::thread_priority::highest);
        assert::are_equal(thread_priority::highest, threading::thread::current_thread().priority(), csf_);
        threading::thread::current_thread().priority(xtd::threading::thread_priority::normal);
        assert::are_equal(thread_priority::normal, threading::thread::current_thread().priority(), csf_);
        threading::thread::current_thread().priority(xtd::threading::thread_priority::above_normal);
      }}};
      assert::are_equal(thread_priority::normal, thread.priority(), csf_);
      thread.priority(xtd::threading::thread_priority::lowest);
      assert::are_equal(thread_priority::lowest, thread.priority(), csf_);
      thread.priority(xtd::threading::thread_priority::below_normal);
      assert::are_equal(thread_priority::below_normal, thread.priority(), csf_);
      thread.priority(xtd::threading::thread_priority::above_normal);
      assert::are_equal(thread_priority::above_normal, thread.priority(), csf_);
      thread.priority(xtd::threading::thread_priority::highest);
      assert::are_equal(thread_priority::highest, thread.priority(), csf_);
      thread.priority(xtd::threading::thread_priority::normal);
      assert::are_equal(thread_priority::normal, thread.priority(), csf_);
      thread.start();
      thread.join();
      assert::are_equal(thread_priority::above_normal, thread.priority(), csf_);
    }
    
    void test_method_(priority_argument_exception) {
      auto thread = threading::thread {thread_start {[] {}}};
      assert::throws<argument_exception>([&] {thread.priority(as<xtd::threading::thread_priority>(10));}, csf_);
    }
    
    void test_method_(priority_thread_state_exception) {
      auto thread = threading::thread {thread_start {[] {}}};
      thread.start();
      thread.join();
      assert::throws<thread_state_exception>([&] {thread.priority(xtd::threading::thread_priority::lowest);}, csf_);
    }
    
    void test_method_(thread_id) {
      assert::is_not_zero(threading::thread::current_thread().thread_id(), csf_);
      assert::are_not_equal(threading::thread::invalid_handle, threading::thread::current_thread().thread_id(), csf_);
      auto thread = threading::thread {thread_start {[] {thread::sleep(2);}}};
      assert::are_equal(threading::thread::invalid_handle, thread.thread_id(), csf_);
      auto thread2 = threading::thread {thread_start {[] {thread::sleep(2);}}};
      assert::are_equal(threading::thread::invalid_handle, thread2.thread_id(), csf_);
      thread.start();
      assert::are_not_equal(threading::thread::invalid_handle, thread.thread_id(), csf_);
      thread2.start();
      assert::are_not_equal(threading::thread::invalid_handle, thread2.thread_id(), csf_);
      assert::are_not_equal(thread.thread_id(), thread2.thread_id(), csf_);
    }
    
    void test_method_(thread_state) {
      assert::are_equal(threading::thread_state::running, threading::thread::current_thread().thread_state(), csf_);
      auto thread = threading::thread {thread_start {[] {
        assert::are_equal(threading::thread_state::running, threading::thread::current_thread().thread_state(), csf_);
<<<<<<< HEAD
        thread::sleep(20);
=======
        thread::sleep(50);
>>>>>>> 1877531d
      }}};
      assert::are_equal(threading::thread_state::unstarted, thread.thread_state(), csf_);
      thread.start();
      thread::sleep(10);
      assert::are_equal(threading::thread_state::running | threading::thread_state::wait_sleep_join, thread.thread_state(), csf_);
      thread.join();
      assert::are_equal(threading::thread_state::stopped, thread.thread_state(), csf_);
    }
    
    void test_method_(current_thread) {
      assert::is_true(threading::thread::current_thread().is_alive(), csf_);
      assert::is_false(threading::thread::current_thread().is_background(), csf_);
      assert::is_true(threading::thread::current_thread().is_main_thread(), csf_);
      assert::is_false(threading::thread::current_thread().is_thread_pool_thread(), csf_);
      assert::is_true(threading::thread::current_thread().joinable (), csf_);
      assert::are_equal(1, threading::thread::current_thread().managed_thread_id(), csf_);
      assert::is_empty(threading::thread::current_thread().name (), csf_);
      assert::are_equal(thread_priority::normal, threading::thread::current_thread().priority(), csf_);
      assert::are_equal(threading::thread::current_thread().thread_id(), threading::thread::current_thread().thread_id(), csf_);
      assert::are_equal(threading::thread_state::running, threading::thread::current_thread().thread_state(), csf_);

      threading::thread thread2;
      threading::thread thread = threading::thread {thread_start {[&] {
        assert::are_equal(thread.thread_id(), threading::thread::current_thread().thread_id(), csf_);
        assert::is_false(threading::thread::current_thread().is_background(), csf_);
        assert::is_false(threading::thread::current_thread().is_main_thread(), csf_);
        assert::is_false(threading::thread::current_thread().is_thread_pool_thread(), csf_);
        assert::is_true(threading::thread::current_thread().joinable (), csf_);
        assert::is_greater_or_equal(threading::thread::current_thread().managed_thread_id(), 2, csf_);
        assert::is_empty(threading::thread::current_thread().name (), csf_);
        assert::are_equal(thread_priority::normal, threading::thread::current_thread().priority(), csf_);
        assert::are_equal(threading::thread::current_thread().thread_id(), threading::thread::current_thread().thread_id(), csf_);
        assert::are_equal(threading::thread_state::running, threading::thread::current_thread().thread_state(), csf_);
        thread2 = threading::thread::current_thread();
      }}};
      thread.start();
      thread.join();
      assert::are_equal(thread2.thread_id(), thread.thread_id(), csf_);
    }
    
    void test_method_(main_thread) {
      assert::are_equal(threading::thread::current_thread().handle(), threading::thread::main_thread().handle(), csf_);
      assert::is_true(threading::thread::main_thread().is_alive(), csf_);
      assert::is_false(threading::thread::main_thread().is_background(), csf_);
      assert::is_true(threading::thread::main_thread().is_main_thread(), csf_);
      assert::is_false(threading::thread::main_thread().is_thread_pool_thread(), csf_);
      assert::is_true(threading::thread::main_thread().joinable (), csf_);
      assert::are_equal(1, threading::thread::main_thread().managed_thread_id(), csf_);
      assert::is_empty(threading::thread::main_thread().name (), csf_);
      assert::are_equal(thread_priority::normal, threading::thread::main_thread().priority(), csf_);
      assert::are_equal(threading::thread::current_thread().thread_id(), threading::thread::main_thread().thread_id(), csf_);
      assert::are_equal(threading::thread_state::running, threading::thread::main_thread().thread_state(), csf_);
    }
    
    void test_method_(abort) {
      if (environment::os_version().is_windows()) assert::ignore("Ignore \"abort\" unit test on Windows (The timing is not constant)");
      
      bool thread_aborted = false;
      auto thread = threading::thread {thread_start {[&] {
        thread_aborted = true;
        thread::sleep(5);
        thread_aborted = false;
      }}};
      thread.start();
      assert::is_false(thread_aborted, csf_);
      thread::sleep(1);
      thread.abort();
      thread::sleep(30);
      assert::is_true(thread_aborted, csf_);
    }
    
    void test_method_(abort_main_thread) {
      if (diagnostics::debugger::is_attached()) assert::ignore("Ignore \"abort_main_thread\" test when debugger is attached");
      
      bool main_thread_aborted = false;
      auto on_signal_event = signal_cancel_event_handler {[&](signal_cancel_event_args& e) {
        main_thread_aborted = e.signal() == signal::abnormal_termination;
        e.cancel(e.signal() == signal::abnormal_termination);
      }};
      
      assert::is_false(main_thread_aborted, csf_);
      environment::cancel_signal += on_signal_event;
      threading::thread::current_thread().abort();
      environment::cancel_signal -= on_signal_event;
      assert::is_true(main_thread_aborted, csf_);
    }
    
    void test_method_(abort_state_exception) {
      auto thread = threading::thread {thread_start {[&] {thread::sleep(2);}}};
      assert::throws<thread_state_exception>([&] {thread.abort();}, csf_);
    }
    
    void test_method_(detach) {
      auto thread = threading::thread {thread_start {[] {thread::sleep(2);}}};
      assert::is_false(thread.is_background(), csf_);
      thread.detach();
      assert::is_true(thread.is_background(), csf_);
    }
    
    void test_method_(interrupt) {
      if (environment::os_version().is_windows()) assert::ignore("Ignore \"interrupt\" unit test on Windows (The timing is not constant)");
      bool thread_interrupted = false;
      auto thread = threading::thread {thread_start {[&] {
        try {
          for (auto index  = 0; index < 30; ++index)
            thread::sleep(1);
          
        } catch(const thread_interrupted_exception&) {
          thread_interrupted = true;
        }
      }}};
      thread.start();
      assert::is_false(thread_interrupted, csf_);
      thread::sleep(1);
      thread.interrupt();
      thread::sleep(5);
      assert::is_true(thread_interrupted, csf_);
    }
    
    void test_method_(interrupt_main_thread) {
      if (diagnostics::debugger::is_attached()) assert::ignore("Ignore \"interrupt_main_thread\" test when debugger is attached");
      
      bool thread_interrupted = false;
      assert::is_false(thread_interrupted, csf_);
      threading::thread::current_thread().interrupt();
      auto on_signal_event = signal_cancel_event_handler {[&](signal_cancel_event_args& e) {
        thread_interrupted = e.signal() == signal::interrupt;
        e.cancel(e.signal() == signal::interrupt);
      }};
      
      environment::cancel_signal += on_signal_event;
      thread::sleep(1);
      environment::cancel_signal -= on_signal_event;
      assert::is_true(thread_interrupted, csf_);
    }
    
    void test_method_(join) {
      auto thread = threading::thread {thread_start {[&] {thread::sleep(2);}}};
      thread.start();
      assert::does_not_throw([&] {thread.join();}, csf_);
    }
    
    void test_method_(join_and_join) {
      auto thread = threading::thread {thread_start {[&] {thread::sleep(2);}}};
      thread.start();
      assert::does_not_throw([&] {thread.join();}, csf_);
      assert::does_not_throw([&] {thread.join();}, csf_);
    }

    void test_method_(join_with_milliseconds_timeout) {
<<<<<<< HEAD
      auto thread = threading::thread {thread_start {[&] {thread::sleep(10);}}};
      thread.start();
      assert::is_false(thread.join(1), csf_);
=======
      auto thread = threading::thread {thread_start {[&] {thread::sleep(50);}}};
      thread.start();
      thread::sleep(3);
      assert::is_false(thread.join(5), csf_);
>>>>>>> 1877531d
      thread.join();
    }
    
    void test_method_(join_with_timeout) {
      auto thread = threading::thread {thread_start {[&] {thread::sleep(50);}}};
      thread.start();
      thread::sleep(3);
      assert::is_false(thread.join(time_span::from_milliseconds(5.0)), csf_);
      thread.join();
    }
    
    void test_method_(join_without_start) {
      auto thread = threading::thread {thread_start {[&] {thread::sleep(2);}}};
      assert::throws<thread_state_exception>([&] {thread.join();}, csf_);
    }
    
    void test_method_(resume) {
      auto thread = threading::thread {thread_start {[&] {thread::sleep(2);}}};
      thread.start();
      thread.suspend();
      assert::is_true(enum_object<threading::thread_state> {thread.thread_state()}.has_flag(threading::thread_state::suspended), csf_);
      thread.resume();
      assert::is_false(enum_object<threading::thread_state> {thread.thread_state()}.has_flag(threading::thread_state::suspended), csf_);
      thread.join();
    }
    
    void test_method_(resume_without_start) {
      auto thread = threading::thread {thread_start {[&] {thread::sleep(2);}}};
      assert::throws<thread_state_exception>([&] {thread.resume();}, csf_);
    }
    
    void test_method_(resume_without_suspend) {
      auto thread = threading::thread {thread_start {[&] {thread::sleep(2);}}};
      thread.start();
      assert::throws<thread_state_exception>([&] {thread.resume();}, csf_);
      thread.join();
    }

    void test_method_(start) {
      auto thread = threading::thread {thread_start {[&] {thread::sleep(2);}}};
      assert::does_not_throw([&] {thread.start();}, csf_);
      thread.join();
    }
    
    void test_method_(start_with_parameterized_thread_start) {
      auto thread = threading::thread {parameterized_thread_start {[&] {thread::sleep(2);}}};
      assert::does_not_throw([&] {thread.start();}, csf_);
    }
    
    void test_method_(start_without_thread_start) {
      auto thread = threading::thread {};
      assert::throws<invalid_operation_exception>([&] {thread.start();}, csf_);
    }
    
    void test_method_(start_any) {
      auto thread = threading::thread {parameterized_thread_start {[&] {thread::sleep(2);}}};
      assert::does_not_throw([&] {thread.start(0);}, csf_);
      thread.join();
    }
    
    void test_method_(start_any_with_thread_start) {
      auto thread = threading::thread {thread_start {[&] {thread::sleep(2);}}};
      assert::throws<invalid_operation_exception>([&] {thread.start(0);}, csf_);
    }
    
    void test_method_(suspend) {
      auto thread = threading::thread {thread_start {[&] {thread::sleep(2);}}};
      thread.start();
      thread.suspend();
      assert::is_true(enum_object<threading::thread_state> {thread.thread_state()}.has_flag(threading::thread_state::suspended), csf_);
      thread.resume();
      assert::is_false(enum_object<threading::thread_state> {thread.thread_state()}.has_flag(threading::thread_state::suspended), csf_);
      thread.join();
    }
    
    void test_method_(suspend_without_start) {
      auto thread = threading::thread {thread_start {[&] {thread::sleep(2);}}};
      assert::throws<thread_state_exception>([&] {thread.suspend();}, csf_);
    }
    
    void test_method_(join_all) {
      auto thread1 = threading::thread {thread_start {[&] {thread::sleep(2);}}};
      auto thread2 = threading::thread {thread_start {[&] {thread::sleep(2);}}};
      thread1.start();
      thread2.start();
      assert::does_not_throw([&] {threading::thread::join_all();}, csf_);
    }
    
    void test_method_(join_all_without_thread) {
      assert::does_not_throw([&] {threading::thread::join_all();}, csf_);
    }
    
    void test_method_(join_all_with_milliseconds_timeout) {
      auto thread1 = threading::thread {thread_start {[&] {thread::sleep(10);}}};
      auto thread2 = threading::thread {thread_start {[&] {thread::sleep(10);}}};
      thread1.start();
      thread2.start();
<<<<<<< HEAD
      assert::is_false(threading::thread::join_all(1), csf_);
=======
      assert::is_false(threading::thread::join_all(5), csf_);
>>>>>>> 1877531d
      threading::thread::join_all();
    }
    
    void test_method_(join_all_with_timeout) {
      auto thread1 = threading::thread {thread_start {[&] {thread::sleep(10);}}};
      auto thread2 = threading::thread {thread_start {[&] {thread::sleep(10);}}};
      thread1.start();
      thread2.start();
<<<<<<< HEAD
      assert::is_false(threading::thread::join_all(time_span::from_milliseconds(1.0)), csf_);
=======
      assert::is_false(threading::thread::join_all(time_span::from_milliseconds(5.0)), csf_);
>>>>>>> 1877531d
      threading::thread::join_all();
    }
    
    void test_method_(join_all_with_collection) {
      auto thread1 = threading::thread {thread_start {[&] {thread::sleep(10);}}};
      auto thread2 = threading::thread {thread_start {[&] {thread::sleep(10);}}};
      thread1.start();
      thread2.start();
      assert::does_not_throw([&] {threading::thread::join_all({thread1, thread2});}, csf_);
    }
    
    void test_method_(join_all_with_collection_and_milliseconds_timeout) {
      auto thread1 = threading::thread {thread_start {[&] {thread::sleep(10);}}};
      auto thread2 = threading::thread {thread_start {[&] {thread::sleep(10);}}};
      thread1.start();
      thread2.start();
      assert::is_false(threading::thread::join_all({thread1, thread2}, 5), csf_);
      threading::thread::join_all({thread1, thread2});
    }
    
    void test_method_(join_all_with_collection_and_timeout) {
      auto thread1 = threading::thread {thread_start {[&] {thread::sleep(10);}}};
      auto thread2 = threading::thread {thread_start {[&] {thread::sleep(10);}}};
      thread1.start();
      thread2.start();
      assert::is_false(threading::thread::join_all({thread1, thread2}, time_span::from_milliseconds(5.0)), csf_);
      threading::thread::join_all({thread1, thread2});
    }
    
    void test_method_(join_all_with_vector) {
      std::vector<thread> threads;
      threads.emplace_back(thread_start {[&] {thread::sleep(10);}});
      threads.back().start();
      threads.emplace_back(thread_start {[&] {thread::sleep(10);}});
      threads.back().start();
      assert::does_not_throw([&] {threading::thread::join_all(threads);}, csf_);
    }
    
    void test_method_(join_all_with_vector_and_milliseconds_timeout) {
      std::vector<thread> threads;
      threads.emplace_back(thread_start {[&] {thread::sleep(10);}});
      threads.back().start();
      threads.emplace_back(thread_start {[&] {thread::sleep(10);}});
      threads.back().start();
      assert::is_false(threading::thread::join_all(threads, 5), csf_);
      threading::thread::join_all(threads);
    }
    
    void test_method_(join_all_with_vector_and_timeout) {
      std::vector<thread> threads;
      threads.emplace_back(thread_start {[&] {thread::sleep(10);}});
      threads.back().start();
      threads.emplace_back(thread_start {[&] {thread::sleep(10);}});
      threads.back().start();
      assert::is_false(threading::thread::join_all(threads, time_span::from_milliseconds(5.0)), csf_);
      threading::thread::join_all(threads);
    }
    
    void test_method_(sleep_milliseconds_timeout) {
      auto sw = diagnostics::stopwatch::start_new();
      thread::sleep(10);
      assert::is_greater_or_equal(sw.elapsed_milliseconds(), 10, csf_);
    }
    
    void test_method_(sleep_timeout) {
      auto sw = diagnostics::stopwatch::start_new();
      thread::sleep(time_span::from_milliseconds(10.0));
      assert::is_greater_or_equal(sw.elapsed_milliseconds(), 10, csf_);
    }
    
    void test_method_(start_new) {
      auto thread = threading::thread::start_new(thread_start {[&] {thread::sleep(2);}});
      assert::are_not_equal(threading::thread::invalid_handle, thread.handle(), csf_);
      thread.join();
    }
    
    void test_method_(start_new_with_arg) {
      auto thread = threading::thread::start_new(parameterized_thread_start {[&] {thread::sleep(2);}}, 0);
      assert::are_not_equal(threading::thread::invalid_handle, thread.handle(), csf_);
      thread.join();
    }
    
    void test_method_(yield) {
      assert::is_true(thread::yield(), csf_);
    }

    void test_method_(create_many_threads) {
      auto counter = 0;
      auto thread_proc = thread_start {[&] {
        interlocked::increment(counter);
      }};
      
      constexpr auto max_count_thread = 1000ul;
      auto threads = std::vector<thread> {};
      
      for (auto index = 0ul; index < max_count_thread; ++index)
        threads.emplace_back(thread_proc);
      
      for (auto& thread : threads)
        thread.start();
      for (auto& thread : threads)
        thread.join();
      
      assert::are_equal(max_count_thread, as<size_t>(counter), csf_);
    }
    
    void test_method_(create_many_threads_with_join_all) {
      auto counter = 0;
      auto thread_proc = thread_start {[&] {
        interlocked::increment(counter);
      }};
      
      constexpr auto max_count_thread = 1000ul;
      auto threads = std::vector<thread> {};
      
      for (auto index = 0ul; index < max_count_thread; ++index)
        threads.push_back(thread::start_new(thread_proc));
      
      thread::join_all(threads);
      
      assert::are_equal(max_count_thread, as<size_t>(counter), csf_);
    }
    
    void test_method_(create_many_threads_with_join_all_global) {
      auto counter = 0;
      auto thread_proc = thread_start {[&] {
        interlocked::increment(counter);
      }};
      
      constexpr auto max_count_thread = 1000ul;
      for (auto index = 0ul; index < max_count_thread; ++index)
        thread::start_new(thread_proc);
      
      thread::sleep(40);
      thread::join_all();
      
      assert::are_equal(max_count_thread, as<size_t>(counter), csf_);
    }
  };
}<|MERGE_RESOLUTION|>--- conflicted
+++ resolved
@@ -262,11 +262,7 @@
       assert::are_equal(threading::thread_state::running, threading::thread::current_thread().thread_state(), csf_);
       auto thread = threading::thread {thread_start {[] {
         assert::are_equal(threading::thread_state::running, threading::thread::current_thread().thread_state(), csf_);
-<<<<<<< HEAD
         thread::sleep(20);
-=======
-        thread::sleep(50);
->>>>>>> 1877531d
       }}};
       assert::are_equal(threading::thread_state::unstarted, thread.thread_state(), csf_);
       thread.start();
@@ -417,16 +413,9 @@
     }
 
     void test_method_(join_with_milliseconds_timeout) {
-<<<<<<< HEAD
       auto thread = threading::thread {thread_start {[&] {thread::sleep(10);}}};
       thread.start();
       assert::is_false(thread.join(1), csf_);
-=======
-      auto thread = threading::thread {thread_start {[&] {thread::sleep(50);}}};
-      thread.start();
-      thread::sleep(3);
-      assert::is_false(thread.join(5), csf_);
->>>>>>> 1877531d
       thread.join();
     }
     
@@ -524,11 +513,7 @@
       auto thread2 = threading::thread {thread_start {[&] {thread::sleep(10);}}};
       thread1.start();
       thread2.start();
-<<<<<<< HEAD
       assert::is_false(threading::thread::join_all(1), csf_);
-=======
-      assert::is_false(threading::thread::join_all(5), csf_);
->>>>>>> 1877531d
       threading::thread::join_all();
     }
     
@@ -537,11 +522,7 @@
       auto thread2 = threading::thread {thread_start {[&] {thread::sleep(10);}}};
       thread1.start();
       thread2.start();
-<<<<<<< HEAD
       assert::is_false(threading::thread::join_all(time_span::from_milliseconds(1.0)), csf_);
-=======
-      assert::is_false(threading::thread::join_all(time_span::from_milliseconds(5.0)), csf_);
->>>>>>> 1877531d
       threading::thread::join_all();
     }
     
