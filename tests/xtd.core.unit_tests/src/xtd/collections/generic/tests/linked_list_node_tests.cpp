--- conflicted
+++ resolved
@@ -41,7 +41,6 @@
       assert::is_null(node.previous());
       assert::is_null(node.next());
     }
-<<<<<<< HEAD
 
     void test_method_(copy_constructor) {
       auto node1 = linked_list_node {42};
@@ -61,9 +60,6 @@
       assert::is_null(node2.next());
     }
 
-=======
-    
->>>>>>> dc2efeab
     void test_method_(create_from_linked_list_with_one_item) {
       auto list = linked_list<int> {42};
       auto node = *list.first();
